--- conflicted
+++ resolved
@@ -25,25 +25,15 @@
 	"sync/atomic"
 	"time"
 
-	"github.com/GoogleContainerTools/skaffold/pkg/skaffold/color"
-	"github.com/GoogleContainerTools/skaffold/pkg/skaffold/deploy/resources"
-	kubernetesutil "github.com/GoogleContainerTools/skaffold/pkg/skaffold/kubernetes"
-	"github.com/GoogleContainerTools/skaffold/pkg/skaffold/runner/runcontext"
 	"github.com/pkg/errors"
 	"github.com/sirupsen/logrus"
 	metav1 "k8s.io/apimachinery/pkg/apis/meta/v1"
 	"k8s.io/client-go/kubernetes"
-)
-
-<<<<<<< HEAD
-const (
-	TimeOutErr = "TimeOutErr"
-=======
+
 	"github.com/GoogleContainerTools/skaffold/pkg/skaffold/color"
 	"github.com/GoogleContainerTools/skaffold/pkg/skaffold/deploy/resource"
 	pkgkubernetes "github.com/GoogleContainerTools/skaffold/pkg/skaffold/kubernetes"
 	"github.com/GoogleContainerTools/skaffold/pkg/skaffold/runner/runcontext"
->>>>>>> fa8e5354
 )
 
 var (
@@ -51,28 +41,8 @@
 	defaultStatusCheckDeadline int32 = 600
 
 	// Poll period for checking set to 100 milliseconds
-	pollDuration = 100 * time.Millisecond
-
-<<<<<<< HEAD
-	// report resource status for pending resources every minute.
-	reportStatusTime = 1 * time.Second
-)
-
-type Checker struct {
-	context       context.Context
-	runCtx        *runcontext.RunContext
-	out           io.Writer
-	labeller      *DefaultLabeller
-	client        kubernetes.Interface
-	numPods       int
-	numDeps       int
-	processedPods int32
-	processedDeps int32
-}
-
-func StatusCheck(ctx context.Context, defaultLabeller *DefaultLabeller, runCtx *runcontext.RunContext, out io.Writer) error {
-	client, err := kubernetesutil.GetClientset()
-=======
+	defaultPollPeriodInMilliseconds = 100 * time.Millisecond
+
 	// report resource status for pending resources 0.5 second.
 	reportStatusTime = 500 * time.Millisecond
 )
@@ -88,52 +58,16 @@
 
 func StatusCheck(ctx context.Context, defaultLabeller *DefaultLabeller, runCtx *runcontext.RunContext, out io.Writer) error {
 	client, err := pkgkubernetes.Client()
->>>>>>> fa8e5354
 	if err != nil {
 		return errors.Wrap(err, "getting kubernetes client")
 	}
-<<<<<<< HEAD
-	deadline := getDeadline(int32(runCtx.Cfg.Deploy.StatusCheckDeadlineSeconds))
-
-	deployments, err := fetchDeployments(client, runCtx.Opts.Namespace, defaultLabeller, deadline)
-=======
 
 	deadline := getDeadline(runCtx.Cfg.Deploy.StatusCheckDeadlineSeconds)
 	deployments, err := getDeployments(client, runCtx.Opts.Namespace, defaultLabeller, deadline)
->>>>>>> fa8e5354
 	if err != nil {
-		return err
-	}
-
-	rs := []Resource{}
-	for _, r := range deployments {
-		rs = append(rs, r)
-	}
-
-<<<<<<< HEAD
-	checker := &Checker{
-		context:  ctx,
-		runCtx:   runCtx,
-		labeller: defaultLabeller,
-		client:   client,
-		out:      out,
-		numDeps:  len(deployments),
-	}
-
-	wg := &sync.WaitGroup{}
-
-	for _, r := range rs {
-		// Check resource status
-		wg.Add(1)
-		go func(checker *Checker, r Resource) {
-			defer func(checker *Checker) {
-				atomic.AddInt32(&checker.processedDeps, 1)
-				checker.printStatusCheckSummary(r)
-				wg.Done()
-			}(checker)
-			checker.CheckResourceStatus(r)
-		}(checker, r)
-=======
+		return errors.Wrap(err, "could not fetch deployments")
+	}
+
 	wg := sync.WaitGroup{}
 
 	c := newCounter(len(deployments))
@@ -146,27 +80,10 @@
 			pending := c.markProcessed()
 			printStatusCheckSummary(out, d, pending, c.total)
 		}(d)
->>>>>>> fa8e5354
 	}
 
 	// Retrieve pending resource states
 	go func() {
-<<<<<<< HEAD
-		checker.printResourceStatus(rs, deadline)
-	}()
-
-	// Wait for all resource status to be fetched
-	wg.Wait()
-	if checker.isSkaffoldDeployInError(rs) {
-		return fmt.Errorf("one or more deployed resources were in error")
-	}
-	return nil
-}
-
-func fetchDeployments(c kubernetes.Interface, ns string, labeller *DefaultLabeller, deadline int32) ([]*resources.Deployment, error) {
-	deps, err := c.AppsV1().Deployments(ns).List(metav1.ListOptions{
-		LabelSelector: labeller.RunIDKeyValueString(),
-=======
 		printResourceStatus(ctx, out, deployments, deadline)
 	}()
 
@@ -178,40 +95,19 @@
 func getDeployments(client kubernetes.Interface, ns string, l *DefaultLabeller, deadlineDuration time.Duration) ([]*resource.Deployment, error) {
 	deps, err := client.AppsV1().Deployments(ns).List(metav1.ListOptions{
 		LabelSelector: l.RunIDKeyValueString(),
->>>>>>> fa8e5354
 	})
 	if err != nil {
 		return nil, errors.Wrap(err, "could not fetch deployments")
 	}
 
-<<<<<<< HEAD
-	deployments := make([]*resources.Deployment, len(deps.Items))
-
-	for i, d := range deps.Items {
-		var depDeadline int32
-		if d.Spec.ProgressDeadlineSeconds == nil || *d.Spec.ProgressDeadlineSeconds > deadline {
-			logrus.Debugf("no or higher progressDeadlineSeconds config found for deployment %s. Setting deadline to %d seconds", d.Name, defaultStatusCheckDeadline)
-			depDeadline = deadline
-=======
 	deployments := make([]*resource.Deployment, 0, len(deps.Items))
 	for _, d := range deps.Items {
 		var deadline time.Duration
 		if d.Spec.ProgressDeadlineSeconds == nil || *d.Spec.ProgressDeadlineSeconds > int32(deadlineDuration.Seconds()) {
 			deadline = deadlineDuration
->>>>>>> fa8e5354
 		} else {
-			depDeadline = *d.Spec.ProgressDeadlineSeconds
-		}
-<<<<<<< HEAD
-		deployments[i] = resources.NewDeployment(d.Name, d.Namespace, time.Duration(depDeadline)*time.Second)
-	}
-	return deployments, nil
-}
-
-func (c *Checker) CheckResourceStatus(r Resource) {
-	timeoutContext, cancel := context.WithTimeout(c.context, r.Deadline())
-	logrus.Debugf("checking status for %s in namespace %s for %s", r.String(), r.Namespace(), r.Deadline())
-=======
+			deadline = time.Duration(*d.Spec.ProgressDeadlineSeconds) * time.Second
+		}
 		deployments = append(deployments, resource.NewDeployment(d.Name, d.Namespace, deadline))
 	}
 
@@ -223,22 +119,14 @@
 	// Add poll duration to account for one last attempt after progressDeadlineSeconds.
 	timeoutContext, cancel := context.WithTimeout(ctx, r.Deadline()+pollDuration)
 	logrus.Debugf("checking status %s", r)
->>>>>>> fa8e5354
 	defer cancel()
 	for {
 		select {
 		case <-timeoutContext.Done():
-<<<<<<< HEAD
-			r.UpdateStatus("", TimeOutErr, errors.Wrap(timeoutContext.Err(), fmt.Sprintf("resource %s could not be fetched within %v", r.String(), r.Deadline())))
-			return
-		case <-time.After(pollDuration):
-			r.CheckStatus(timeoutContext, c.runCtx)
-=======
 			r.UpdateStatus(timeoutContext.Err().Error(), timeoutContext.Err())
 			return
 		case <-time.After(pollDuration):
 			r.CheckStatus(timeoutContext, runCtx)
->>>>>>> fa8e5354
 			if r.IsStatusCheckComplete() {
 				return
 			}
@@ -246,36 +134,6 @@
 	}
 }
 
-<<<<<<< HEAD
-// Print resource statuses until all status check are completed or context is cancelled.
-func (c *Checker) printResourceStatus(rs []Resource, deadline int32) {
-	timeoutContext, cancel := context.WithTimeout(c.context, time.Duration(deadline)*time.Second)
-	defer cancel()
-	for {
-		allResourcesCheckComplete := true
-		select {
-		case <-timeoutContext.Done():
-			return
-		case <-time.After(reportStatusTime):
-			for _, r := range rs {
-				if !r.IsStatusCheckComplete() {
-					allResourcesCheckComplete = false
-					r.ReportSinceLastUpdated(c.out)
-				}
-			}
-		}
-		if allResourcesCheckComplete {
-			return
-		}
-	}
-}
-
-func (c *Checker) isSkaffoldDeployInError(rs []Resource) bool {
-	for _, r := range rs {
-		if r.Status().Error() != nil {
-			return true
-		}
-=======
 func getSkaffoldDeployStatus(deployments []*resource.Deployment) error {
 	var errorStrings []string
 	for _, d := range deployments {
@@ -285,64 +143,17 @@
 	}
 	if len(errorStrings) == 0 {
 		return nil
->>>>>>> fa8e5354
-	}
-	return false
-}
-
-<<<<<<< HEAD
-func (c *Checker) printStatusCheckSummary(r Resource) {
-	waitingMsg := ""
-	stats := make([]string, 0, 2)
-	if numLeft := c.numPods - int(c.processedPods); numLeft >0 {
-		stats = append(stats, fmt.Sprintf("%d/%d pods", numLeft, c.numPods))
-	}
-
-	if numLeft := c.numDeps - int(c.processedDeps); numLeft > 0 {
-		stats = append(stats, fmt.Sprintf("%d/%d deployment(s)", numLeft, c.numDeps))
-	}
-	if len(stats) > 0 {
-		waitingMsg = fmt.Sprintf("[%s still pending]", strings.Join(stats, ", "))
-	}
-	if err := r.Status().Error(); err != nil {
-		color.Default.Fprintln(c.out,
-			fmt.Sprintf("%s failed %s. Error: %s.",
-				r.String(),
-				waitingMsg,
-				strings.TrimSuffix(err.Error(), "\n"),
-			),
-		)
-	} else {
-		color.Default.Fprintln(c.out, fmt.Sprintf("%s %s is ready. %s", resources.TabHeader, r.String(), waitingMsg))
-	}
-}
-
-func getDeadline(d int32) int32 {
-=======
+	}
+	return fmt.Errorf("following deployments are not stable:\n%s", strings.Join(errorStrings, "\n"))
+}
+
 func getDeadline(d int) time.Duration {
->>>>>>> fa8e5354
 	if d > 0 {
-		return d
+		return time.Duration(d) * time.Second
 	}
 	return defaultStatusCheckDeadline
 }
 
-<<<<<<< HEAD
-func fetchPods(c kubernetes.Interface, ns string, labeller *DefaultLabeller) ([]*resources.Pod, error) {
-	pi := c.CoreV1().Pods(ns)
-	pods, err := pi.List(metav1.ListOptions{
-		LabelSelector: labeller.K8sManagedByLabelKeyValueString(),
-	})
-	if err != nil{
-		return nil, err
-	}
-	podResources := make([]*resources.Pod, len(pods.Items))
-
-	for i, p := range pods.Items {
-		podResources[i] = resources.NewPod(p.Name, p.Namespace)
-	}
-	return podResources, nil
-=======
 func printStatusCheckSummary(out io.Writer, d *resource.Deployment, pending int, total int) {
 	status := fmt.Sprintf("%s %s", tabHeader, d)
 	if err := d.Status().Error(); err != nil {
@@ -409,5 +220,4 @@
 
 func (c *counter) markProcessed() int {
 	return int(atomic.AddInt32(&c.pending, -1))
->>>>>>> fa8e5354
 }