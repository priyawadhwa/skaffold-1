/*
Copyright 2019 The Skaffold Authors

Licensed under the Apache License, Version 2.0 (the "License");
you may not use this file except in compliance with the License.
You may obtain a copy of the License at

    http://www.apache.org/licenses/LICENSE-2.0

Unless required by applicable law or agreed to in writing, software
distributed under the License is distributed on an "AS IS" BASIS,
WITHOUT WARRANTIES OR CONDITIONS OF ANY KIND, either express or implied.
See the License for the specific language governing permissions and
limitations under the License.
*/

package custom

import (
	"bufio"
	"context"
	"fmt"
	"io"
	"log"
	"os"
	"os/exec"
	"path/filepath"
	"runtime"
	"strings"
	"time"

	"github.com/GoogleContainerTools/skaffold/pkg/skaffold/constants"
	"github.com/GoogleContainerTools/skaffold/pkg/skaffold/schema/latest"
	"github.com/GoogleContainerTools/skaffold/pkg/skaffold/util"
	"github.com/pkg/errors"
	"github.com/sirupsen/logrus"
)

var (
	// For testing
	buildContext = retrieveBuildContext
)

// ArtifactBuilder is a builder for custom artifacts
type ArtifactBuilder struct {
	pushImages    bool
	additionalEnv []string
}

// NewArtifactBuilder returns a new custom artifact builder
func NewArtifactBuilder(pushImages bool, additionalEnv []string) *ArtifactBuilder {
	return &ArtifactBuilder{
		pushImages:    pushImages,
		additionalEnv: additionalEnv,
	}
}

// Build builds a custom artifact
// It returns true if the image is expected to exist remotely, or false if it is expected to exist locally
func (b *ArtifactBuilder) Build(ctx context.Context, out io.Writer, a *latest.Artifact, tag string) error {
	cmd, err := b.retrieveCmd(out, a, tag)
	if err != nil {
		return errors.Wrap(err, "retrieving cmd")
	}
<<<<<<< HEAD
	stdout, err := cmd.StdoutPipe()
	if err != nil {
		return err
	}
	scanner := bufio.NewScanner(stdout)
	scanner.Split(bufio.ScanLines)
=======
>>>>>>> 4145d76c

	if err := cmd.Start(); err != nil {
		return errors.Wrap(err, "starting cmd")
	}

<<<<<<< HEAD
	for scanner.Scan() {
		m := scanner.Text()
		l := log.New(os.Stdout, time.Now().Format("15:04:05.000 "), 0)
		l.Print(m)
	}
	return cmd.Wait()
=======
	return b.handleGracefulTermination(ctx, cmd)
>>>>>>> 4145d76c
}

func (b *ArtifactBuilder) handleGracefulTermination(ctx context.Context, cmd *exec.Cmd) error {
	done := make(chan struct{})
	defer close(done)

	go func() {
		select {
		case <-ctx.Done():
			// On windows we can't send specific signals to processes, so we kill the process immediately
			if runtime.GOOS == "windows" {
				cmd.Process.Kill()
				return
			}

			logrus.Debugf("Sending SIGINT to process %v\n", cmd.Process.Pid)
			if err := cmd.Process.Signal(os.Interrupt); err != nil {
				// kill process on error
				cmd.Process.Kill()
			}

			// wait 2 seconds or wait for the process to complete
			select {
			case <-time.After(2 * time.Second):
				logrus.Debugf("Killing process %v\n", cmd.Process.Pid)
				// forcefully kill process after 2 seconds grace period
				cmd.Process.Kill()
			case <-done:
				return
			}
		case <-done:
			return
		}
	}()

	return cmd.Wait()
}

func (b *ArtifactBuilder) retrieveCmd(out io.Writer, a *latest.Artifact, tag string) (*exec.Cmd, error) {
	artifact := a.CustomArtifact
	split := strings.Split(artifact.BuildCommand, " ")

	cmd := exec.Command(split[0], split[1:]...)
	cmd.Stdout = out
	cmd.Stderr = out

	env, err := b.retrieveEnv(a, tag)
	if err != nil {
		return nil, errors.Wrapf(err, "retrieving env variables for %s", a.ImageName)
	}
	cmd.Env = env

	dir, err := buildContext(a.Workspace)
	if err != nil {
		return nil, errors.Wrap(err, "getting context for artifact")
	}
	cmd.Dir = dir
<<<<<<< HEAD
	// cmd.Stdout = os.Stdout
	cmd.Stderr = os.Stderr
=======
>>>>>>> 4145d76c

	return cmd, nil
}

func (b *ArtifactBuilder) retrieveEnv(a *latest.Artifact, tag string) ([]string, error) {
	images := strings.Join([]string{tag}, " ")
	buildContext, err := buildContext(a.Workspace)
	if err != nil {
		return nil, errors.Wrap(err, "getting absolute path for artifact build context")
	}

	envs := []string{
		fmt.Sprintf("%s=%s", constants.Images, images),
		fmt.Sprintf("%s=%t", constants.PushImage, b.pushImages),
		fmt.Sprintf("%s=%s", constants.BuildContext, buildContext),
	}
	envs = append(envs, b.additionalEnv...)
	envs = append(envs, util.OSEnviron()...)
	return envs, nil
}

func retrieveBuildContext(workspace string) (string, error) {
	return filepath.Abs(workspace)
}<|MERGE_RESOLUTION|>--- conflicted
+++ resolved
@@ -17,11 +17,9 @@
 package custom
 
 import (
-	"bufio"
 	"context"
 	"fmt"
 	"io"
-	"log"
 	"os"
 	"os/exec"
 	"path/filepath"
@@ -62,30 +60,12 @@
 	if err != nil {
 		return errors.Wrap(err, "retrieving cmd")
 	}
-<<<<<<< HEAD
-	stdout, err := cmd.StdoutPipe()
-	if err != nil {
-		return err
-	}
-	scanner := bufio.NewScanner(stdout)
-	scanner.Split(bufio.ScanLines)
-=======
->>>>>>> 4145d76c
 
 	if err := cmd.Start(); err != nil {
 		return errors.Wrap(err, "starting cmd")
 	}
 
-<<<<<<< HEAD
-	for scanner.Scan() {
-		m := scanner.Text()
-		l := log.New(os.Stdout, time.Now().Format("15:04:05.000 "), 0)
-		l.Print(m)
-	}
-	return cmd.Wait()
-=======
 	return b.handleGracefulTermination(ctx, cmd)
->>>>>>> 4145d76c
 }
 
 func (b *ArtifactBuilder) handleGracefulTermination(ctx context.Context, cmd *exec.Cmd) error {
@@ -143,11 +123,6 @@
 		return nil, errors.Wrap(err, "getting context for artifact")
 	}
 	cmd.Dir = dir
-<<<<<<< HEAD
-	// cmd.Stdout = os.Stdout
-	cmd.Stderr = os.Stderr
-=======
->>>>>>> 4145d76c
 
 	return cmd, nil
 }
