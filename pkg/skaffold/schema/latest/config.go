--- conflicted
+++ resolved
@@ -441,15 +441,11 @@
 	// For example: `{'*.py': .}`.
 	Sync map[string]string `yaml:"sync,omitempty"`
 
-<<<<<<< HEAD
 	ArtifactType  `yaml:",inline"`
 	WorkspaceHash string `yaml:"-,omitempty"`
-=======
-	ArtifactType `yaml:",inline"`
 
 	// The plugin used to build this artifact
 	BuilderPlugin *BuilderPlugin `yaml:"plugin,omitempty"`
->>>>>>> 51667eea
 }
 
 // Profile (beta) profiles are used to override any `build`, `test` or `deploy` configuration.
