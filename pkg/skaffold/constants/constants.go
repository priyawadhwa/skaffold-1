--- conflicted
+++ resolved
@@ -46,11 +46,8 @@
 
 	DefaultSkaffoldDir = ".skaffold"
 	DefaultCacheFile   = "cache"
-<<<<<<< HEAD
 	DefaultEventsFile  = "events"
-=======
 	DefaultMetricFile  = "metrics"
->>>>>>> ff0d65cb
 
 	DefaultRPCPort     = 50051
 	DefaultRPCHTTPPort = 50052
