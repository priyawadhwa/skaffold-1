--- conflicted
+++ resolved
@@ -3,16 +3,7 @@
 build:
   artifacts:
   - image: gcr.io/k8s-skaffold/skaffold-jib
-<<<<<<< HEAD
-    # jibMaven: {}
-    custom:
-      buildCommand: ./build.sh
-      dependencies:
-        paths:
-        - .
-=======
     jib: {}
->>>>>>> 4145d76c
 
 # optional profile to run the jib build on Google Cloud Build
 profiles:
