--- conflicted
+++ resolved
@@ -1,10 +1,5 @@
-<<<<<<< HEAD
-FROM golang:1.12.6-alpine3.9 as builder
-COPY main.go file ./
-=======
 FROM golang:1.12.9-alpine3.10 as builder
 COPY main.go .
->>>>>>> 4145d76c
 RUN go build -o /app main.go
 
 FROM alpine:3.10
